#[cfg(test)]
#[allow(clippy::module_inception)]
mod test {
    #[allow(unused_imports)]
    use std::io::Write;
    use std::{borrow::Cow, collections::HashMap};

    use wgpu::{
        BindGroupDescriptor, BindGroupEntry, BindGroupLayoutDescriptor, BindGroupLayoutEntry,
        BufferDescriptor, BufferUsages, CommandEncoderDescriptor, ComputePassDescriptor,
        ComputePipelineDescriptor, Features, ShaderStages,
    };

    use crate::compose::{
        ComposableModuleDescriptor, Composer, ComposerErrorInner, ImportDefinition,
        NagaModuleDescriptor, ShaderDefValue, ShaderLanguage, ShaderType,
    };

    macro_rules! output_eq {
        ($result:ident, $path:expr) => {
            assert_eq!(
                $result.replace("\r", ""),
                include_str!($path).replace("\r", "")
            )
        };
    }

    #[test]
    fn simple_compose() {
        let mut composer = Composer::default();

        composer
            .add_composable_module(ComposableModuleDescriptor {
                source: include_str!("tests/simple/inc.wgsl"),
                file_path: "tests/simple/inc.wgsl",
                ..Default::default()
            })
            .unwrap();
        let module = composer
            .make_naga_module(NagaModuleDescriptor {
                source: include_str!("tests/simple/top.wgsl"),
                file_path: "tests/simple/top.wgsl",
                ..Default::default()
            })
            .unwrap();

        let info = naga::valid::Validator::new(
            naga::valid::ValidationFlags::all(),
            naga::valid::Capabilities::default(),
        )
        .validate(&module)
        .unwrap();
        let wgsl = naga::back::wgsl::write_string(
            &module,
            &info,
            naga::back::wgsl::WriterFlags::EXPLICIT_TYPES,
        )
        .unwrap();

        // println!("{}", wgsl);
        // let mut f = std::fs::File::create("simple_compose.txt").unwrap();
        // f.write_all(wgsl.as_bytes()).unwrap();
        // drop(f);

        output_eq!(wgsl, "tests/expected/simple_compose.txt");
    }

    #[test]
    fn big_shaderdefs() {
        let mut composer = Composer::default();

        composer
            .add_composable_module(ComposableModuleDescriptor {
                source: include_str!("tests/big_shaderdefs/mod.wgsl"),
                file_path: "tests/big_shaderdefs/mod.wgsl",
                ..Default::default()
            })
            .unwrap();

        let defs = (1..=67)
            .map(|i| (format!("a{i}"), ShaderDefValue::Bool(true)))
            .collect::<HashMap<_, _>>();

        let module = composer
            .make_naga_module(NagaModuleDescriptor {
                source: include_str!("tests/big_shaderdefs/top.wgsl"),
                file_path: "tests/big_shaderdefs/top.wgsl",
                shader_defs: defs,
                ..Default::default()
            })
            .unwrap();

        let info = naga::valid::Validator::new(
            naga::valid::ValidationFlags::all(),
            naga::valid::Capabilities::default(),
        )
        .validate(&module)
        .unwrap();
        let wgsl = naga::back::wgsl::write_string(
            &module,
            &info,
            naga::back::wgsl::WriterFlags::EXPLICIT_TYPES,
        )
        .unwrap();

        // println!("{}", wgsl);
        // let mut f = std::fs::File::create("big_shaderdefs.txt").unwrap();
        // f.write_all(wgsl.as_bytes()).unwrap();
        // drop(f);

        output_eq!(wgsl, "tests/expected/big_shaderdefs.txt");
    }

    #[test]
    fn duplicate_import() {
        let mut composer = Composer::default();

        composer
            .add_composable_module(ComposableModuleDescriptor {
                source: include_str!("tests/dup_import/consts.wgsl"),
                file_path: "tests/dup_import/consts.wgsl",
                ..Default::default()
            })
            .unwrap();
        composer
            .add_composable_module(ComposableModuleDescriptor {
                source: include_str!("tests/dup_import/a.wgsl"),
                file_path: "tests/dup_import/a.wgsl",
                ..Default::default()
            })
            .unwrap();
        composer
            .add_composable_module(ComposableModuleDescriptor {
                source: include_str!("tests/dup_import/b.wgsl"),
                file_path: "tests/dup_import/b.wgsl",
                ..Default::default()
            })
            .unwrap();
        let module = composer
            .make_naga_module(NagaModuleDescriptor {
                source: include_str!("tests/dup_import/top.wgsl"),
                file_path: "tests/dup_import/top.wgsl",
                ..Default::default()
            })
            .unwrap();

        let info = naga::valid::Validator::new(
            naga::valid::ValidationFlags::all(),
            naga::valid::Capabilities::default(),
        )
        .validate(&module)
        .unwrap();
        let wgsl = naga::back::wgsl::write_string(
            &module,
            &info,
            naga::back::wgsl::WriterFlags::EXPLICIT_TYPES,
        )
        .unwrap();

        // println!("{}", wgsl);
        // let mut f = std::fs::File::create("dup_import.txt").unwrap();
        // f.write_all(wgsl.as_bytes()).unwrap();
        // drop(f);

        output_eq!(wgsl, "tests/expected/dup_import.txt");
    }

    #[test]
    fn err_validation() {
        let mut composer = Composer::default();

        {
            let error = composer
                .make_naga_module(NagaModuleDescriptor {
                    source: include_str!("tests/error_test/wgsl_valid_err.wgsl"),
                    file_path: "tests/error_test/wgsl_valid_err.wgsl",
                    ..Default::default()
                })
                .err()
                .unwrap();
            let text = error.emit_to_string(&composer);

            // println!("{}", text);
            // let mut f = std::fs::File::create("err_validation_1.txt").unwrap();
            // f.write_all(text.as_bytes()).unwrap();
            // drop(f);

            output_eq!(text, "tests/expected/err_validation_1.txt");
        }

        {
            composer
                .add_composable_module(ComposableModuleDescriptor {
                    source: include_str!("tests/error_test/wgsl_valid_err.wgsl"),
                    file_path: "tests/error_test/wgsl_valid_err.wgsl",
                    ..Default::default()
                })
                .unwrap();

            let error = composer
                .make_naga_module(NagaModuleDescriptor {
                    source: include_str!("tests/error_test/wgsl_valid_wrap.wgsl"),
                    file_path: "tests/error_test/wgsl_valid_wrap.wgsl",
                    ..Default::default()
                })
                .err()
                .unwrap();

            let text = error.emit_to_string(&composer);

            // println!("{}", text);
            // let mut f = std::fs::File::create("err_validation_2.txt").unwrap();
            // f.write_all(text.as_bytes()).unwrap();
            // drop(f);

            output_eq!(text, "tests/expected/err_validation_2.txt");
        }
    }

    #[test]
    fn err_parse() {
        let mut composer = Composer::default();

        {
            let error = composer
                .make_naga_module(NagaModuleDescriptor {
                    source: include_str!("tests/error_test/wgsl_parse_err.wgsl"),
                    file_path: "tests/error_test/wgsl_parse_err.wgsl",
                    ..Default::default()
                })
                .err()
                .unwrap();
            let text = error.emit_to_string(&composer);

            // println!("{}", text);
            // let mut f = std::fs::File::create("err_parse.txt").unwrap();
            // f.write_all(text.as_bytes()).unwrap();
            // drop(f);

            output_eq!(text, "tests/expected/err_parse.txt");
        }

        {
            composer
                .add_composable_module(ComposableModuleDescriptor {
                    source: include_str!("tests/error_test/wgsl_parse_err.wgsl"),
                    file_path: "tests/error_test/wgsl_parse_err.wgsl",
                    ..Default::default()
                })
                .unwrap();

            let error_2 = composer
                .make_naga_module(NagaModuleDescriptor {
                    source: include_str!("tests/error_test/wgsl_parse_wrap.wgsl"),
                    file_path: "tests/error_test/wgsl_parse_wrap.wgsl",
                    ..Default::default()
                })
                .err()
                .unwrap();
            let text2 = error_2.emit_to_string(&composer);
            output_eq!(text2, "tests/expected/err_parse.txt");
        }
    }

    #[test]
    fn missing_import_in_module() {
        let mut composer = Composer::default();

        let error = composer
            .add_composable_module(ComposableModuleDescriptor {
                source: include_str!("tests/error_test/include.wgsl"),
                file_path: "tests/error_test/include.wgsl",
                ..Default::default()
            })
            .err()
            .unwrap();
        let text = error.emit_to_string(&composer);
        // let mut f = std::fs::File::create("missing_import.txt").unwrap();
        // f.write_all(text.as_bytes()).unwrap();
        // drop(f);
        output_eq!(text, "tests/expected/missing_import.txt");
    }

    #[test]
    fn missing_import_in_shader() {
        let mut composer = Composer::default();

        let error = composer
            .make_naga_module(NagaModuleDescriptor {
                source: include_str!("tests/error_test/include.wgsl"),
                file_path: "tests/error_test/include.wgsl",
                ..Default::default()
            })
            .err()
            .unwrap();
        let text = error.emit_to_string(&composer);
        // let mut f = std::fs::File::create("missing_import.txt").unwrap();
        // f.write_all(text.as_bytes()).unwrap();
        // drop(f);
        output_eq!(text, "tests/expected/missing_import.txt");
    }

    #[test]
    fn wgsl_call_glsl() {
        let mut composer = Composer::default();

        composer
            .add_composable_module(ComposableModuleDescriptor {
                source: include_str!("tests/glsl/module.glsl"),
                file_path: "tests/glsl/module.glsl",
                language: ShaderLanguage::Glsl,
                ..Default::default()
            })
            .unwrap();

        let module = composer
            .make_naga_module(NagaModuleDescriptor {
                source: include_str!("tests/glsl/top.wgsl"),
                file_path: "tests/glsl/top.wgsl",
                ..Default::default()
            })
            .unwrap();

        let info = naga::valid::Validator::new(
            naga::valid::ValidationFlags::all(),
            naga::valid::Capabilities::default(),
        )
        .validate(&module)
        .unwrap();
        let wgsl = naga::back::wgsl::write_string(
            &module,
            &info,
            naga::back::wgsl::WriterFlags::EXPLICIT_TYPES,
        )
        .unwrap();

        // unfortunately glsl variables are emitted in random order...
        // so this is better than nothing
        let mut wgsl: Vec<_> = wgsl.lines().collect();
        wgsl.sort();
        let wgsl = wgsl.join("\n");

        // let mut f = std::fs::File::create("wgsl_call_glsl.txt").unwrap();
        // f.write_all(wgsl.as_bytes()).unwrap();
        // drop(f);

        // assert_eq!(wgsl, include_str!("tests/expected/wgsl_call_glsl.txt"));

        // actually it's worse than that ... glsl output seems volatile over struct names
        // i suppose at least we are testing that it doesn't throw any errors ..?
        let _ = wgsl;
    }

    #[test]
    fn glsl_call_wgsl() {
        let mut composer = Composer::default();

        composer
            .add_composable_module(ComposableModuleDescriptor {
                source: include_str!("tests/glsl/module.wgsl"),
                file_path: "tests/glsl/module.wgsl",
                ..Default::default()
            })
            .unwrap();

        let module = composer
            .make_naga_module(NagaModuleDescriptor {
                source: include_str!("tests/glsl/top.glsl"),
                file_path: "tests/glsl/top.glsl",
                shader_type: ShaderType::GlslVertex,
                ..Default::default()
            })
            .unwrap();

        let info = naga::valid::Validator::new(
            naga::valid::ValidationFlags::all(),
            naga::valid::Capabilities::default(),
        )
        .validate(&module)
        .unwrap();
        let wgsl = naga::back::wgsl::write_string(
            &module,
            &info,
            naga::back::wgsl::WriterFlags::EXPLICIT_TYPES,
        )
        .unwrap();
        // println!("{}", wgsl);
        // let mut f = std::fs::File::create("glsl_call_wgsl.txt").unwrap();
        // f.write_all(wgsl.as_bytes()).unwrap();
        // drop(f);
        output_eq!(wgsl, "tests/expected/glsl_call_wgsl.txt");
    }

    #[test]
    fn basic_glsl() {
        let mut composer = Composer::default();

        composer
            .make_naga_module(NagaModuleDescriptor {
                source: include_str!("tests/glsl/basic.glsl"),
                file_path: "tests/glsl/basic.glsl",
                shader_type: ShaderType::GlslFragment,
                ..Default::default()
            })
            .unwrap();
    }

    #[test]
    fn wgsl_call_entrypoint() {
        let mut composer = Composer::default();

        composer
            .add_composable_module(ComposableModuleDescriptor {
                source: include_str!("tests/call_entrypoint/include.wgsl"),
                file_path: "tests/call_entrypoint/include.wgsl",
                ..Default::default()
            })
            .unwrap();

        let module = composer
            .make_naga_module(NagaModuleDescriptor {
                source: include_str!("tests/call_entrypoint/top.wgsl"),
                file_path: "tests/call_entrypoint/top.wgsl",
                ..Default::default()
            })
            .unwrap();

        let info = naga::valid::Validator::new(
            naga::valid::ValidationFlags::all(),
            naga::valid::Capabilities::default(),
        )
        .validate(&module)
        .unwrap();
        let wgsl = naga::back::wgsl::write_string(
            &module,
            &info,
            naga::back::wgsl::WriterFlags::EXPLICIT_TYPES,
        )
        .unwrap();

        // let mut f = std::fs::File::create("wgsl_call_entrypoint.txt").unwrap();
        // f.write_all(wgsl.as_bytes()).unwrap();
        // drop(f);
        output_eq!(wgsl, "tests/expected/wgsl_call_entrypoint.txt");
    }

    #[test]
    fn apply_override() {
        let mut composer = Composer::default();

        composer
            .add_composable_module(ComposableModuleDescriptor {
                source: include_str!("tests/overrides/mod.wgsl"),
                file_path: "tests/overrides/mod.wgsl",
                ..Default::default()
            })
            .unwrap();

        let module = composer
            .make_naga_module(NagaModuleDescriptor {
                source: include_str!("tests/overrides/top.wgsl"),
                file_path: "tests/overrides/top.wgsl",
                ..Default::default()
            })
            .unwrap();

        let info = naga::valid::Validator::new(
            naga::valid::ValidationFlags::all(),
            naga::valid::Capabilities::default(),
        )
        .validate(&module)
        .unwrap();
        let wgsl = naga::back::wgsl::write_string(
            &module,
            &info,
            naga::back::wgsl::WriterFlags::EXPLICIT_TYPES,
        )
        .unwrap();

        // todo test properly - the redirect returns the functions in random order so can't rely on string repr
        println!("{wgsl}");
    }

    #[cfg(feature = "test_shader")]
    #[test]
    fn apply_mod_override() {
        let mut composer = Composer::default();

        composer
            .add_composable_module(ComposableModuleDescriptor {
                source: include_str!("tests/overrides/mod.wgsl"),
                file_path: "tests/overrides/mod.wgsl",
                ..Default::default()
            })
            .unwrap();

        composer
            .add_composable_module(ComposableModuleDescriptor {
                source: include_str!("tests/overrides/middle.wgsl"),
                file_path: "tests/overrides/middle.wgsl",
                ..Default::default()
            })
            .unwrap();

        composer
            .add_composable_module(ComposableModuleDescriptor {
                source: include_str!("tests/overrides/top_with_middle.wgsl"),
                file_path: "tests/overrides/top_with_middle.wgsl",
                ..Default::default()
            })
            .unwrap();

        assert_eq!(test_shader(&mut composer), 3.0);
    }

    #[cfg(feature = "test_shader")]
    #[test]
    fn additional_import() {
        let mut composer = Composer::default();
        composer
            .add_composable_module(ComposableModuleDescriptor {
                source: include_str!("tests/add_imports/overridable.wgsl"),
                file_path: "tests/add_imports/overridable.wgsl",
                ..Default::default()
            })
            .unwrap();
        composer
            .add_composable_module(ComposableModuleDescriptor {
                source: include_str!("tests/add_imports/plugin.wgsl"),
                file_path: "tests/add_imports/plugin.wgsl",
                as_name: Some("plugin".to_owned()),
                ..Default::default()
            })
            .unwrap();

        // test as shader
        let module = composer
            .make_naga_module(NagaModuleDescriptor {
                source: include_str!("tests/add_imports/top.wgsl"),
                file_path: "tests/add_imports/top.wgsl",
                additional_imports: &[ImportDefinition {
                    import: "plugin".to_owned(),
                    ..Default::default()
                }],
                ..Default::default()
            })
            .unwrap();

        let info = naga::valid::Validator::new(
            naga::valid::ValidationFlags::all(),
            naga::valid::Capabilities::default(),
        )
        .validate(&module)
        .unwrap();
        let wgsl = naga::back::wgsl::write_string(
            &module,
            &info,
            naga::back::wgsl::WriterFlags::EXPLICIT_TYPES,
        )
        .unwrap();

        // let mut f = std::fs::File::create("additional_import.txt").unwrap();
        // f.write_all(wgsl.as_bytes()).unwrap();
        // drop(f);

        output_eq!(wgsl, "tests/expected/additional_import.txt");

        // test as module
        composer
            .add_composable_module(ComposableModuleDescriptor {
                source: include_str!("tests/add_imports/top.wgsl"),
                file_path: "tests/add_imports/top.wgsl",
                as_name: Some("test_module".to_owned()),
                additional_imports: &[ImportDefinition {
                    import: "plugin".to_owned(),
                    ..Default::default()
                }],
                ..Default::default()
            })
            .unwrap();

        assert_eq!(test_shader(&mut composer), 2.0);
    }

    #[test]
    fn invalid_override() {
        let mut composer = Composer::default();

        composer
            .add_composable_module(ComposableModuleDescriptor {
                source: include_str!("tests/overrides/mod.wgsl"),
                file_path: "tests/overrides/mod.wgsl",
                ..Default::default()
            })
            .unwrap();

        let module = composer.make_naga_module(NagaModuleDescriptor {
            source: include_str!("tests/overrides/top_invalid.wgsl"),
            file_path: "tests/overrides/top_invalid.wgsl",
            ..Default::default()
        });

        #[cfg(feature = "override_any")]
        {
            let module = module.unwrap();
            let info = naga::valid::Validator::new(
                naga::valid::ValidationFlags::all(),
                naga::valid::Capabilities::default(),
            )
            .validate(&module)
            .unwrap();
            let wgsl = naga::back::wgsl::write_string(
                &module,
                &info,
                naga::back::wgsl::WriterFlags::EXPLICIT_TYPES,
            )
            .unwrap();

            // todo test properly - the redirect returns the functions in random order so can't rely on string repr
            println!("{}", wgsl);
        }

        #[cfg(not(feature = "override_any"))]
        {
            let err = module.err().unwrap();
            let err = err.emit_to_string(&composer);
            // let mut f = std::fs::File::create("invalid_override_base.txt").unwrap();
            // f.write_all(err.as_bytes()).unwrap();
            // drop(f);
            output_eq!(err, "tests/expected/invalid_override_base.txt");
        }
    }

    #[test]
    fn import_in_decl() {
        let mut composer = Composer::default();
        composer
            .add_composable_module(ComposableModuleDescriptor {
                source: include_str!("tests/const_in_decl/consts.wgsl"),
                file_path: "tests/const_in_decl/consts.wgsl",
                ..Default::default()
            })
            .unwrap();
        composer
            .add_composable_module(ComposableModuleDescriptor {
                source: include_str!("tests/const_in_decl/bind.wgsl"),
                file_path: "tests/const_in_decl/bind.wgsl",
                ..Default::default()
            })
            .unwrap();
        let module = composer
            .make_naga_module(NagaModuleDescriptor {
                source: include_str!("tests/const_in_decl/top.wgsl"),
                file_path: "tests/const_in_decl/top.wgsl",
                ..Default::default()
            })
            .unwrap();

        // println!("{:#?}", module);

        let info = naga::valid::Validator::new(
            naga::valid::ValidationFlags::all(),
            naga::valid::Capabilities::default(),
        )
        .validate(&module)
        .unwrap();
        let wgsl = naga::back::wgsl::write_string(
            &module,
            &info,
            naga::back::wgsl::WriterFlags::EXPLICIT_TYPES,
        )
        .unwrap();

        // println!("{}", wgsl);
        // let mut f = std::fs::File::create("import_in_decl.txt").unwrap();
        // f.write_all(wgsl.as_bytes()).unwrap();
        // drop(f);

        output_eq!(wgsl, "tests/expected/import_in_decl.txt");
    }

    #[test]
    fn glsl_const_import() {
        let mut composer = Composer::default();
        composer
            .add_composable_module(ComposableModuleDescriptor {
                source: include_str!("tests/glsl_const_import/consts.glsl"),
                file_path: "tests/glsl_const_import/consts.glsl",
                language: ShaderLanguage::Glsl,
                ..Default::default()
            })
            .unwrap();
        let module = composer
            .make_naga_module(NagaModuleDescriptor {
                source: include_str!("tests/glsl_const_import/top.glsl"),
                file_path: "tests/glsl_const_import/top.glsl",
                shader_type: ShaderType::GlslFragment,
                ..Default::default()
            })
            .unwrap();

        let info = naga::valid::Validator::new(
            naga::valid::ValidationFlags::all(),
            naga::valid::Capabilities::default(),
        )
        .validate(&module)
        .unwrap();
        let wgsl = naga::back::wgsl::write_string(
            &module,
            &info,
            naga::back::wgsl::WriterFlags::EXPLICIT_TYPES,
        )
        .unwrap();

        // println!("{}", wgsl);
        // let mut f = std::fs::File::create("glsl_const_import.txt").unwrap();
        // f.write_all(wgsl.as_bytes()).unwrap();
        // drop(f);

        output_eq!(wgsl, "tests/expected/glsl_const_import.txt");
    }

    #[test]
    fn glsl_wgsl_const_import() {
        let mut composer = Composer::default();
        composer
            .add_composable_module(ComposableModuleDescriptor {
                source: include_str!("tests/glsl_const_import/consts.glsl"),
                file_path: "tests/glsl_const_import/consts.glsl",
                language: ShaderLanguage::Glsl,
                ..Default::default()
            })
            .unwrap();
        let module = composer
            .make_naga_module(NagaModuleDescriptor {
                source: include_str!("tests/glsl_const_import/top.wgsl"),
                file_path: "tests/glsl_const_import/top.wgsl",
                ..Default::default()
            })
            .unwrap();

        let info = naga::valid::Validator::new(
            naga::valid::ValidationFlags::all(),
            naga::valid::Capabilities::default(),
        )
        .validate(&module)
        .unwrap();
        let wgsl = naga::back::wgsl::write_string(
            &module,
            &info,
            naga::back::wgsl::WriterFlags::EXPLICIT_TYPES,
        )
        .unwrap();

        // println!("{}", wgsl);
        // let mut f = std::fs::File::create("glsl_wgsl_const_import.txt").unwrap();
        // f.write_all(wgsl.as_bytes()).unwrap();
        // drop(f);

        output_eq!(wgsl, "tests/expected/glsl_wgsl_const_import.txt");
    }
    #[test]
    fn wgsl_glsl_const_import() {
        let mut composer = Composer::default();
        composer
            .add_composable_module(ComposableModuleDescriptor {
                source: include_str!("tests/glsl_const_import/consts.wgsl"),
                file_path: "tests/glsl_const_import/consts.wgsl",
                ..Default::default()
            })
            .unwrap();
        let module = composer
            .make_naga_module(NagaModuleDescriptor {
                source: include_str!("tests/glsl_const_import/top.glsl"),
                file_path: "tests/glsl_const_import/top.glsl",
                shader_type: ShaderType::GlslFragment,
                ..Default::default()
            })
            .unwrap();

        let info = naga::valid::Validator::new(
            naga::valid::ValidationFlags::all(),
            naga::valid::Capabilities::default(),
        )
        .validate(&module)
        .unwrap();
        let wgsl = naga::back::wgsl::write_string(
            &module,
            &info,
            naga::back::wgsl::WriterFlags::EXPLICIT_TYPES,
        )
        .unwrap();

        // println!("{}", wgsl);
        // let mut f = std::fs::File::create("wgsl_glsl_const_import.txt").unwrap();
        // f.write_all(wgsl.as_bytes()).unwrap();
        // drop(f);

        output_eq!(wgsl, "tests/expected/wgsl_glsl_const_import.txt");
    }

    #[test]
    fn item_import_test() {
        let mut composer = Composer::default();

        composer
            .add_composable_module(ComposableModuleDescriptor {
                source: include_str!("tests/item_import/consts.wgsl"),
                file_path: "tests/item_import/consts.wgsl",
                ..Default::default()
            })
            .unwrap();

        let module = composer
            .make_naga_module(NagaModuleDescriptor {
                source: include_str!("tests/item_import/top.wgsl"),
                file_path: "tests/item_import/top.wgsl",
                ..Default::default()
            })
            .unwrap();

        let info = naga::valid::Validator::new(
            naga::valid::ValidationFlags::all(),
            naga::valid::Capabilities::default(),
        )
        .validate(&module)
        .unwrap();
        let wgsl = naga::back::wgsl::write_string(
            &module,
            &info,
            naga::back::wgsl::WriterFlags::EXPLICIT_TYPES,
        )
        .unwrap();

        // println!("{}", wgsl);
        let mut wgsl = wgsl.lines().collect::<Vec<_>>();
        wgsl.sort();
        let wgsl = wgsl.join("\n");

        // let mut f = std::fs::File::create("item_import_test.txt").unwrap();
        // f.write_all(wgsl.as_bytes()).unwrap();
        // drop(f);

        output_eq!(wgsl, "tests/expected/item_import_test.txt");
    }

    #[test]
    fn bad_identifiers() {
        let mut composer = Composer::default();

        let check_err = |composer: &mut Composer, name: &str| -> bool {
            let result = composer.make_naga_module(NagaModuleDescriptor {
                source: &format!("#import {name}"),
                file_path: name,
                ..Default::default()
            });

            if let Err(err) = &result {
                if let ComposerErrorInner::InvalidIdentifier { original, .. } = &err.inner {
                    return original.ends_with("bad_");
                }
            }

            println!("{result:?}");
            false
        };

        composer
            .add_composable_module(ComposableModuleDescriptor {
                source: include_str!("tests/invalid_identifiers/const.wgsl"),
                file_path: "tests/invalid_identifiers/const.wgsl",
                ..Default::default()
            })
            .unwrap();
        assert!(check_err(&mut composer, "consts"));

        composer
            .add_composable_module(ComposableModuleDescriptor {
                source: include_str!("tests/invalid_identifiers/fn.wgsl"),
                file_path: "tests/invalid_identifiers/fn.wgsl",
                ..Default::default()
            })
            .unwrap();
        assert!(check_err(&mut composer, "fns"));

        composer
            .add_composable_module(ComposableModuleDescriptor {
                source: include_str!("tests/invalid_identifiers/global.wgsl"),
                file_path: "tests/invalid_identifiers/global.wgsl",
                ..Default::default()
            })
            .unwrap();
        assert!(check_err(&mut composer, "globals"));

        composer
            .add_composable_module(ComposableModuleDescriptor {
                source: include_str!("tests/invalid_identifiers/struct_member.wgsl"),
                file_path: "tests/invalid_identifiers/struct_member.wgsl",
                ..Default::default()
            })
            .unwrap();
        assert!(check_err(&mut composer, "struct_members"));

        composer
            .add_composable_module(ComposableModuleDescriptor {
                source: include_str!("tests/invalid_identifiers/struct.wgsl"),
                file_path: "tests/invalid_identifiers/struct.wgsl",
                ..Default::default()
            })
            .unwrap();
        assert!(check_err(&mut composer, "structs"));
    }

    #[test]
    fn dup_struct_import() {
        let mut composer = Composer::default();

        composer
            .add_composable_module(ComposableModuleDescriptor {
                source: include_str!("tests/dup_struct_import/struct.wgsl"),
                file_path: "tests/dup_struct_import/struct.wgsl",
                ..Default::default()
            })
            .unwrap();
        composer
            .add_composable_module(ComposableModuleDescriptor {
                source: include_str!("tests/dup_struct_import/a.wgsl"),
                file_path: "tests/dup_struct_import/a.wgsl",
                ..Default::default()
            })
            .unwrap();
        composer
            .add_composable_module(ComposableModuleDescriptor {
                source: include_str!("tests/dup_struct_import/b.wgsl"),
                file_path: "tests/dup_struct_import/b.wgsl",
                ..Default::default()
            })
            .unwrap();

        let module = composer
            .make_naga_module(NagaModuleDescriptor {
                source: include_str!("tests/dup_struct_import/top.wgsl"),
                file_path: "tests/dup_struct_import/top.wgsl",
                ..Default::default()
            })
            .unwrap();

        // println!("{}", module.emit_to_string(&composer));
        // assert!(false);

        let info = naga::valid::Validator::new(
            naga::valid::ValidationFlags::all(),
            naga::valid::Capabilities::default(),
        )
        .validate(&module)
        .unwrap();
        let wgsl = naga::back::wgsl::write_string(
            &module,
            &info,
            naga::back::wgsl::WriterFlags::EXPLICIT_TYPES,
        )
        .unwrap();

        // let mut f = std::fs::File::create("dup_struct_import.txt").unwrap();
        // f.write_all(wgsl.as_bytes()).unwrap();
        // drop(f);

        output_eq!(wgsl, "tests/expected/dup_struct_import.txt");
    }

    #[test]
    fn item_sub_point() {
        let mut composer = Composer::default();

        composer
            .add_composable_module(ComposableModuleDescriptor {
                source: include_str!("tests/item_sub_point/mod.wgsl"),
                file_path: "tests/item_sub_point/mod.wgsl",
                ..Default::default()
            })
            .unwrap();

        let module = composer
            .make_naga_module(NagaModuleDescriptor {
                source: include_str!("tests/item_sub_point/top.wgsl"),
                file_path: "tests/item_sub_point/top.wgsl",
                ..Default::default()
            })
            .unwrap();

        let info = naga::valid::Validator::new(
            naga::valid::ValidationFlags::all(),
            naga::valid::Capabilities::default(),
        )
        .validate(&module)
        .unwrap();
        let wgsl = naga::back::wgsl::write_string(
            &module,
            &info,
            naga::back::wgsl::WriterFlags::EXPLICIT_TYPES,
        )
        .unwrap();

        // let mut f = std::fs::File::create("item_sub_point.txt").unwrap();
        // f.write_all(wgsl.as_bytes()).unwrap();
        // drop(f);

        output_eq!(wgsl, "tests/expected/item_sub_point.txt");
    }

    #[test]
    fn conditional_import() {
        let mut composer = Composer::default();

        composer
            .add_composable_module(ComposableModuleDescriptor {
                source: include_str!("tests/conditional_import/mod_a.wgsl"),
                file_path: "tests/conditional_import/mod_a.wgsl",
                ..Default::default()
            })
            .unwrap();
        composer
            .add_composable_module(ComposableModuleDescriptor {
                source: include_str!("tests/conditional_import/mod_b.wgsl"),
                file_path: "tests/conditional_import/mod_b.wgsl",
                ..Default::default()
            })
            .unwrap();

        let module_a = composer
            .make_naga_module(NagaModuleDescriptor {
                source: include_str!("tests/conditional_import/top.wgsl"),
                file_path: "tests/conditional_import/top.wgsl",
                shader_defs: HashMap::from_iter([("USE_A".to_owned(), ShaderDefValue::Bool(true))]),
                ..Default::default()
            })
            .unwrap();

        let info = naga::valid::Validator::new(
            naga::valid::ValidationFlags::all(),
            naga::valid::Capabilities::default(),
        )
        .validate(&module_a)
        .unwrap();
        let wgsl = naga::back::wgsl::write_string(
            &module_a,
            &info,
            naga::back::wgsl::WriterFlags::EXPLICIT_TYPES,
        )
        .unwrap();

        // let mut f = std::fs::File::create("conditional_import_a.txt").unwrap();
        // f.write_all(wgsl.as_bytes()).unwrap();
        // drop(f);

        output_eq!(wgsl, "tests/expected/conditional_import_a.txt");

        let module_b = composer
            .make_naga_module(NagaModuleDescriptor {
                source: include_str!("tests/conditional_import/top.wgsl"),
                file_path: "tests/conditional_import/top.wgsl",
                ..Default::default()
            })
            .unwrap();

        let info = naga::valid::Validator::new(
            naga::valid::ValidationFlags::all(),
            naga::valid::Capabilities::default(),
        )
        .validate(&module_b)
        .unwrap();
        let wgsl = naga::back::wgsl::write_string(
            &module_b,
            &info,
            naga::back::wgsl::WriterFlags::EXPLICIT_TYPES,
        )
        .unwrap();

        // let mut f = std::fs::File::create("conditional_import_b.txt").unwrap();
        // f.write_all(wgsl.as_bytes()).unwrap();
        // drop(f);

        output_eq!(wgsl, "tests/expected/conditional_import_b.txt");
    }

<<<<<<< HEAD
    #[test]
    fn use_shared_global() {
=======
    #[cfg(feature = "test_shader")]
    #[test]
    fn effective_defs() {
>>>>>>> 9344d354
        let mut composer = Composer::default();

        composer
            .add_composable_module(ComposableModuleDescriptor {
<<<<<<< HEAD
                source: include_str!("tests/use_shared_global/mod.wgsl"),
                file_path: "tests/use_shared_global/mod.wgsl",
                ..Default::default()
            })
            .unwrap();
        let module = composer
            .make_naga_module(NagaModuleDescriptor {
                source: include_str!("tests/use_shared_global/top.wgsl"),
                file_path: "tests/use_shared_global/top.wgsl",
                ..Default::default()
            })
            .unwrap();

        let info = naga::valid::Validator::new(
            naga::valid::ValidationFlags::all(),
            naga::valid::Capabilities::default(),
        )
        .validate(&module)
        .unwrap();
        let wgsl = naga::back::wgsl::write_string(
            &module,
            &info,
            naga::back::wgsl::WriterFlags::EXPLICIT_TYPES,
        )
        .unwrap();

        // let mut f = std::fs::File::create("use_shared_global.txt").unwrap();
        // f.write_all(wgsl.as_bytes()).unwrap();
        // drop(f);

        output_eq!(wgsl, "tests/expected/use_shared_global.txt");
=======
                source: include_str!("tests/effective_defs/mod.wgsl"),
                file_path: "tests/effective_defs/mod.wgsl",
                ..Default::default()
            })
            .unwrap();

        for (defs, expected) in [
            (
                vec![("DEF_THREE".to_owned(), ShaderDefValue::Bool(false))],
                0.0,
            ),
            (
                vec![
                    ("DEF_ONE".to_owned(), ShaderDefValue::Bool(true)),
                    ("DEF_THREE".to_owned(), ShaderDefValue::Bool(false)),
                ],
                1.0,
            ),
            (
                vec![
                    ("DEF_TWO".to_owned(), ShaderDefValue::Bool(true)),
                    ("DEF_THREE".to_owned(), ShaderDefValue::Bool(false)),
                ],
                2.0,
            ),
            (
                vec![
                    ("DEF_ONE".to_owned(), ShaderDefValue::Bool(true)),
                    ("DEF_TWO".to_owned(), ShaderDefValue::Bool(true)),
                    ("DEF_THREE".to_owned(), ShaderDefValue::Bool(false)),
                ],
                3.0,
            ),
            (
                vec![("DEF_THREE".to_owned(), ShaderDefValue::Bool(true))],
                4.0,
            ),
            (
                vec![
                    ("DEF_ONE".to_owned(), ShaderDefValue::Bool(true)),
                    ("DEF_THREE".to_owned(), ShaderDefValue::Bool(true)),
                ],
                5.0,
            ),
            (
                vec![
                    ("DEF_TWO".to_owned(), ShaderDefValue::Bool(true)),
                    ("DEF_THREE".to_owned(), ShaderDefValue::Bool(true)),
                ],
                6.0,
            ),
            (
                vec![
                    ("DEF_ONE".to_owned(), ShaderDefValue::Bool(true)),
                    ("DEF_TWO".to_owned(), ShaderDefValue::Bool(true)),
                    ("DEF_THREE".to_owned(), ShaderDefValue::Bool(true)),
                ],
                7.0,
            ),
        ] {
            composer
                .add_composable_module(ComposableModuleDescriptor {
                    source: include_str!("tests/effective_defs/top.wgsl"),
                    file_path: "tests/effective_defs/top.wgsl",
                    shader_defs: HashMap::from_iter(defs),
                    ..Default::default()
                })
                .unwrap();

            assert_eq!(test_shader(&mut composer), expected);
        }
>>>>>>> 9344d354
    }

    // actually run a shader and extract the result
    // needs the composer to contain a module called "test_module", with a function called "entry_point" returning an f32.
    fn test_shader(composer: &mut Composer) -> f32 {
        let module = composer
            .make_naga_module(NagaModuleDescriptor {
                source: include_str!("tests/compute_test.wgsl"),
                file_path: "tests/compute_test.wgsl",
                ..Default::default()
            })
            .unwrap();

        let instance = wgpu::Instance::new(wgpu::InstanceDescriptor::default());
        let adapter = instance
            .enumerate_adapters(wgpu::Backends::all())
            .next()
            .unwrap();
        let (device, queue) = futures_lite::future::block_on(adapter.request_device(
            &wgpu::DeviceDescriptor {
                features: Features::MAPPABLE_PRIMARY_BUFFERS,
                ..Default::default()
            },
            None,
        ))
        .unwrap();

        let shader_module = device.create_shader_module(wgpu::ShaderModuleDescriptor {
            source: wgpu::ShaderSource::Naga(Cow::Owned(module)),
            label: None,
        });

        let pipeline = device.create_compute_pipeline(&ComputePipelineDescriptor {
            label: None,
            layout: None,
            module: &shader_module,
            entry_point: "run_test",
        });

        let output_buffer = device.create_buffer(&BufferDescriptor {
            label: None,
            size: 4,
            usage: BufferUsages::MAP_READ | BufferUsages::STORAGE | BufferUsages::COPY_SRC,
            mapped_at_creation: false,
        });

        let layout = device.create_bind_group_layout(&BindGroupLayoutDescriptor {
            label: None,
            entries: &[BindGroupLayoutEntry {
                binding: 0,
                visibility: ShaderStages::COMPUTE,
                ty: wgpu::BindingType::Buffer {
                    ty: wgpu::BufferBindingType::Storage { read_only: false },
                    has_dynamic_offset: false,
                    min_binding_size: Some(4.try_into().unwrap()),
                },
                count: None,
            }],
        });

        let bindgroup = device.create_bind_group(&BindGroupDescriptor {
            label: None,
            layout: &layout,
            entries: &[BindGroupEntry {
                binding: 0,
                resource: output_buffer.as_entire_binding(),
            }],
        });

        let mut encoder = device.create_command_encoder(&CommandEncoderDescriptor { label: None });

        let mut pass = encoder.begin_compute_pass(&ComputePassDescriptor { label: None });

        pass.set_pipeline(&pipeline);
        pass.set_bind_group(0, &bindgroup, &[]);
        pass.dispatch_workgroups(1, 1, 1);

        drop(pass);

        let buffer = encoder.finish();

        queue.submit([buffer]);

        while !device.poll(wgpu::MaintainBase::Wait) {
            println!("waiting...");
        }

        output_buffer
            .slice(..)
            .map_async(wgpu::MapMode::Read, |_| ());

        while !device.poll(wgpu::MaintainBase::Wait) {
            println!("waiting...");
        }

        let view: &[u8] = &output_buffer.slice(..).get_mapped_range();

        f32::from_le_bytes(view.try_into().unwrap())
    }
}<|MERGE_RESOLUTION|>--- conflicted
+++ resolved
@@ -1083,19 +1083,12 @@
         output_eq!(wgsl, "tests/expected/conditional_import_b.txt");
     }
 
-<<<<<<< HEAD
     #[test]
     fn use_shared_global() {
-=======
-    #[cfg(feature = "test_shader")]
-    #[test]
-    fn effective_defs() {
->>>>>>> 9344d354
-        let mut composer = Composer::default();
-
-        composer
-            .add_composable_module(ComposableModuleDescriptor {
-<<<<<<< HEAD
+        let mut composer = Composer::default();
+
+        composer
+            .add_composable_module(ComposableModuleDescriptor {
                 source: include_str!("tests/use_shared_global/mod.wgsl"),
                 file_path: "tests/use_shared_global/mod.wgsl",
                 ..Default::default()
@@ -1127,7 +1120,15 @@
         // drop(f);
 
         output_eq!(wgsl, "tests/expected/use_shared_global.txt");
-=======
+    }
+
+    #[cfg(feature = "test_shader")]
+    #[test]
+    fn effective_defs() {
+        let mut composer = Composer::default();
+
+        composer
+            .add_composable_module(ComposableModuleDescriptor {
                 source: include_str!("tests/effective_defs/mod.wgsl"),
                 file_path: "tests/effective_defs/mod.wgsl",
                 ..Default::default()
@@ -1199,7 +1200,6 @@
 
             assert_eq!(test_shader(&mut composer), expected);
         }
->>>>>>> 9344d354
     }
 
     // actually run a shader and extract the result

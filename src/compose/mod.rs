--- conflicted
+++ resolved
@@ -1677,131 +1677,6 @@
             }
         }
 
-<<<<<<< HEAD
-        let info =
-            naga::valid::Validator::new(naga::valid::ValidationFlags::all(), self.capabilities)
-                .validate(&header_ir);
-
-        let info = match info {
-            Ok(info) => info,
-            Err(e) => {
-                return Err(ComposerError {
-                    inner: ComposerErrorInner::HeaderValidationError(e),
-                    source: ErrSource::Module(module_definition.name.to_owned(), start_offset),
-                });
-            }
-        };
-
-        let headers = if create_headers {
-            [
-                (
-                    ShaderLanguage::Wgsl,
-                    naga::back::wgsl::write_string(
-                        &header_ir,
-                        &info,
-                        naga::back::wgsl::WriterFlags::EXPLICIT_TYPES,
-                    )
-                    .map_err(|e| ComposerError {
-                        inner: ComposerErrorInner::WgslBackError(e),
-                        source: ErrSource::Module(module_definition.name.to_owned(), start_offset),
-                    })?,
-                ),
-                (
-                    // note this must come last as we add a dummy entry point
-                    ShaderLanguage::Glsl,
-                    {
-                        // add a dummy entry point for glsl headers
-                        let dummy_entry_point =
-                            format!("{}dummy_module_entry_point", module_decoration);
-                        let func = naga::Function {
-                            name: Some(dummy_entry_point.clone()),
-                            arguments: Default::default(),
-                            result: None,
-                            local_variables: Default::default(),
-                            expressions: Default::default(),
-                            named_expressions: Default::default(),
-                            body: Default::default(),
-                        };
-                        let ep = EntryPoint {
-                            name: dummy_entry_point.clone(),
-                            stage: naga::ShaderStage::Vertex,
-                            function: func,
-                            early_depth_test: None,
-                            workgroup_size: [0, 0, 0],
-                        };
-
-                        header_ir.entry_points.push(ep);
-
-                        let info = naga::valid::Validator::new(
-                            naga::valid::ValidationFlags::all(),
-                            self.capabilities,
-                        )
-                        .validate(&header_ir);
-
-                        let info = match info {
-                            Ok(info) => info,
-                            Err(e) => {
-                                return Err(ComposerError {
-                                    inner: ComposerErrorInner::HeaderValidationError(e),
-                                    source: ErrSource::Module(
-                                        module_definition.name.to_owned(),
-                                        start_offset,
-                                    ),
-                                });
-                            }
-                        };
-
-                        let mut string = String::new();
-                        let options = naga::back::glsl::Options {
-                            version: naga::back::glsl::Version::Desktop(450),
-                            writer_flags: naga::back::glsl::WriterFlags::INCLUDE_UNUSED_ITEMS,
-                            binding_map: Default::default(),
-                        };
-                        let pipeline_options = naga::back::glsl::PipelineOptions {
-                            shader_stage: naga::ShaderStage::Vertex,
-                            entry_point: dummy_entry_point,
-                            multiview: None,
-                        };
-                        let mut writer = naga::back::glsl::Writer::new(
-                            &mut string,
-                            &header_ir,
-                            &info,
-                            &options,
-                            &pipeline_options,
-                            naga::proc::BoundsCheckPolicies::default(),
-                        )
-                        .map_err(|e| ComposerError {
-                            inner: ComposerErrorInner::GlslBackError(e),
-                            source: ErrSource::Module(
-                                module_definition.name.to_owned(),
-                                start_offset,
-                            ),
-                        })?;
-                        writer.write().map_err(|e| ComposerError {
-                            inner: ComposerErrorInner::GlslBackError(e),
-                            source: ErrSource::Module(
-                                module_definition.name.to_owned(),
-                                start_offset,
-                            ),
-                        })?;
-                        // strip version decl and main() impl
-                        let lines: Vec<_> = string.lines().collect();
-                        let string = lines[1..lines.len() - 3].join("\n");
-                        debug!(
-                            "glsl header for {}:\n\"\n{:?}\n\"",
-                            module_definition.name, string
-                        );
-                        string
-                    },
-                ),
-            ]
-            .into()
-        } else {
-            Default::default()
-        };
-
-=======
->>>>>>> 56c4d527
         let composable_module = ComposableModule {
             decorated_name: module_decoration,
             imports,

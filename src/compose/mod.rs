--- conflicted
+++ resolved
@@ -137,36 +137,11 @@
 ///
 /// codespan reporting for errors is available using the error `emit_to_string` method. this requires validation to be enabled, which is true by default. `Composer::non_validating()` produces a non-validating composer that is not able to give accurate error reporting.
 ///
-<<<<<<< HEAD
 pub mod composer;
-=======
-use naga::{
-    valid::{Capabilities, ShaderStages},
-    EntryPoint,
-};
-use regex::Regex;
-use std::collections::{hash_map::Entry, BTreeMap, HashMap, HashSet};
-use tracing::{debug, trace};
-
-use crate::{
-    compose::preprocess::{PreprocessOutput, PreprocessorMetaData},
-    derive::DerivedModule,
-    redirect::Redirector,
-};
-
-pub use self::error::{ComposerError, ComposerErrorInner, ErrSource};
-use self::preprocess::Preprocessor;
-
-pub mod comment_strip_iter;
->>>>>>> 7031ca18
 pub mod error;
 pub mod preprocess;
 mod test;
-<<<<<<< HEAD
 pub mod util;
-=======
-pub mod tokenizer;
->>>>>>> 7031ca18
 
 #[derive(Debug, Clone, PartialEq, Eq)]
 pub struct AdditionalImport {
@@ -203,1230 +178,6 @@
     }
 }
 
-<<<<<<< HEAD
-=======
-#[derive(Clone, Copy, PartialEq, Eq, Debug, Hash)]
-pub enum ShaderDefValue {
-    Bool(bool),
-    Int(i32),
-    UInt(u32),
-}
-
-impl Default for ShaderDefValue {
-    fn default() -> Self {
-        ShaderDefValue::Bool(true)
-    }
-}
-
-impl ShaderDefValue {
-    fn value_as_string(&self) -> String {
-        match self {
-            ShaderDefValue::Bool(val) => val.to_string(),
-            ShaderDefValue::Int(val) => val.to_string(),
-            ShaderDefValue::UInt(val) => val.to_string(),
-        }
-    }
-}
-
-#[derive(Clone, PartialEq, Eq, Hash, Debug, Default)]
-pub struct OwnedShaderDefs(BTreeMap<String, ShaderDefValue>);
-
-#[derive(Clone, PartialEq, Eq, Hash, Debug)]
-struct ModuleKey(OwnedShaderDefs);
-
-impl ModuleKey {
-    fn from_members(key: &HashMap<String, ShaderDefValue>, universe: &[String]) -> Self {
-        let mut acc = OwnedShaderDefs::default();
-        for item in universe {
-            if let Some(value) = key.get(item) {
-                acc.0.insert(item.to_owned(), *value);
-            }
-        }
-        ModuleKey(acc)
-    }
-}
-
-// a module built with a specific set of shader_defs
-#[derive(Default, Debug)]
-pub struct ComposableModule {
-    // module decoration, prefixed to all items from this module in the final source
-    pub decorated_name: String,
-    // module names required as imports, optionally with a list of items to import
-    pub imports: Vec<ImportDefinition>,
-    // types exported
-    pub owned_types: HashSet<String>,
-    // constants exported
-    pub owned_constants: HashSet<String>,
-    // vars exported
-    pub owned_vars: HashSet<String>,
-    // functions exported
-    pub owned_functions: HashSet<String>,
-    // local functions that can be overridden
-    pub virtual_functions: HashSet<String>,
-    // overriding functions defined in this module
-    // target function -> Vec<replacement functions>
-    pub override_functions: IndexMap<String, Vec<String>>,
-    // naga module, built against headers for any imports
-    module_ir: naga::Module,
-    // headers in different shader languages, used for building modules/shaders that import this module
-    // headers contain types, constants, global vars and empty function definitions -
-    // just enough to convert source strings that want to import this module into naga IR
-    // headers: HashMap<ShaderLanguage, String>,
-    header_ir: naga::Module,
-    // character offset of the start of the owned module string
-    start_offset: usize,
-}
-
-// data used to build a ComposableModule
-#[derive(Debug)]
-pub struct ComposableModuleDefinition {
-    pub name: String,
-    // shader text (with auto bindings replaced - we do this on module add as we only want to do it once to avoid burning slots)
-    pub sanitized_source: String,
-    // language
-    pub language: ShaderLanguage,
-    // source path for error display
-    pub file_path: String,
-    // shader def values bound to this module
-    pub shader_defs: HashMap<String, ShaderDefValue>,
-    // list of shader_defs that can affect this module
-    effective_defs: Vec<String>,
-    // full list of possible imports (regardless of shader_def configuration)
-    all_imports: HashSet<String>,
-    // additional imports to add (as though they were included in the source after any other imports)
-    additional_imports: Vec<ImportDefinition>,
-    // built composable modules for a given set of shader defs
-    modules: HashMap<ModuleKey, ComposableModule>,
-    // used in spans when this module is included
-    module_index: usize,
-    // preprocessor meta data
-    // metadata: PreprocessorMetaData,
-}
-
-impl ComposableModuleDefinition {
-    fn get_module(
-        &self,
-        shader_defs: &HashMap<String, ShaderDefValue>,
-    ) -> Option<&ComposableModule> {
-        self.modules
-            .get(&ModuleKey::from_members(shader_defs, &self.effective_defs))
-    }
-
-    fn insert_module(
-        &mut self,
-        shader_defs: &HashMap<String, ShaderDefValue>,
-        module: ComposableModule,
-    ) -> &ComposableModule {
-        match self
-            .modules
-            .entry(ModuleKey::from_members(shader_defs, &self.effective_defs))
-        {
-            Entry::Occupied(_) => panic!("entry already populated"),
-            Entry::Vacant(v) => v.insert(module),
-        }
-    }
-}
-
-#[derive(Debug, Clone, Default, PartialEq, Eq)]
-pub struct ImportDefinition {
-    pub import: String,
-    pub items: Vec<String>,
-}
-
-#[derive(Debug, Clone)]
-pub struct ImportDefWithOffset {
-    definition: ImportDefinition,
-    offset: usize,
-}
-
-/// module composer.
-/// stores any modules that can be imported into a shader
-/// and builds the final shader
-#[derive(Debug)]
-pub struct Composer {
-    pub validate: bool,
-    pub module_sets: HashMap<String, ComposableModuleDefinition>,
-    pub module_index: HashMap<usize, String>,
-    pub capabilities: naga::valid::Capabilities,
-    /// The shader stages that the subgroup operations are valid for.
-    /// Used when creating a validator for the module.
-    /// See https://github.com/gfx-rs/wgpu/blob/d9c054c645af0ea9ef81617c3e762fbf0f3fecda/wgpu-core/src/device/mod.rs#L515
-    /// for how to set this for proper subgroup ops support.
-    pub subgroup_stages: ShaderStages,
-    preprocessor: Preprocessor,
-    check_decoration_regex: Regex,
-    undecorate_regex: Regex,
-    virtual_fn_regex: Regex,
-    override_fn_regex: Regex,
-    undecorate_override_regex: Regex,
-    auto_binding_regex: Regex,
-    auto_binding_index: u32,
-}
-
-// shift for module index
-// 21 gives
-//   max size for shader of 2m characters
-//   max 2048 modules
-const SPAN_SHIFT: usize = 21;
-
-impl Default for Composer {
-    fn default() -> Self {
-        Self {
-            validate: true,
-            capabilities: Default::default(),
-            subgroup_stages: ShaderStages::empty(),
-            module_sets: Default::default(),
-            module_index: Default::default(),
-            preprocessor: Preprocessor::default(),
-            check_decoration_regex: Regex::new(
-                format!(
-                    "({}|{})",
-                    regex_syntax::escape(DECORATION_PRE),
-                    regex_syntax::escape(DECORATION_OVERRIDE_PRE)
-                )
-                .as_str(),
-            )
-            .unwrap(),
-            undecorate_regex: Regex::new(
-                format!(
-                    r"(\x1B\[\d+\w)?([\w\d_]+){}([A-Z0-9]*){}",
-                    regex_syntax::escape(DECORATION_PRE),
-                    regex_syntax::escape(DECORATION_POST)
-                )
-                .as_str(),
-            )
-            .unwrap(),
-            virtual_fn_regex: Regex::new(
-                r"(?P<lead>[\s]*virtual\s+fn\s+)(?P<function>[^\s]+)(?P<trail>\s*)\(",
-            )
-            .unwrap(),
-            override_fn_regex: Regex::new(
-                format!(
-                    r"(override\s+fn\s+)([^\s]+){}([\w\d]+){}(\s*)\(",
-                    regex_syntax::escape(DECORATION_PRE),
-                    regex_syntax::escape(DECORATION_POST)
-                )
-                .as_str(),
-            )
-            .unwrap(),
-            undecorate_override_regex: Regex::new(
-                format!(
-                    "{}([A-Z0-9]*){}",
-                    regex_syntax::escape(DECORATION_OVERRIDE_PRE),
-                    regex_syntax::escape(DECORATION_POST)
-                )
-                .as_str(),
-            )
-            .unwrap(),
-            auto_binding_regex: Regex::new(r"@binding\(auto\)").unwrap(),
-            auto_binding_index: 0,
-        }
-    }
-}
-
-const DECORATION_PRE: &str = "X_naga_oil_mod_X";
-const DECORATION_POST: &str = "X";
-
-// must be same length as DECORATION_PRE for spans to work
-const DECORATION_OVERRIDE_PRE: &str = "X_naga_oil_vrt_X";
-
-struct IrBuildResult {
-    module: naga::Module,
-    start_offset: usize,
-    override_functions: IndexMap<String, Vec<String>>,
-}
-
-impl Composer {
-    pub fn decorated_name(module_name: Option<&str>, item_name: &str) -> String {
-        match module_name {
-            Some(module_name) => format!("{}{}", item_name, Self::decorate(module_name)),
-            None => item_name.to_owned(),
-        }
-    }
-
-    fn decorate(module: &str) -> String {
-        let encoded = data_encoding::BASE32_NOPAD.encode(module.as_bytes());
-        format!("{DECORATION_PRE}{encoded}{DECORATION_POST}")
-    }
-
-    fn decode(from: &str) -> String {
-        String::from_utf8(data_encoding::BASE32_NOPAD.decode(from.as_bytes()).unwrap()).unwrap()
-    }
-
-    /// This creates a validator that properly detects subgroup support.
-    fn create_validator(&self) -> naga::valid::Validator {
-        let subgroup_operations = if self.capabilities.contains(Capabilities::SUBGROUP) {
-            use naga::valid::SubgroupOperationSet as S;
-            S::BASIC | S::VOTE | S::ARITHMETIC | S::BALLOT | S::SHUFFLE | S::SHUFFLE_RELATIVE
-        } else {
-            naga::valid::SubgroupOperationSet::empty()
-        };
-        let mut validator =
-            naga::valid::Validator::new(naga::valid::ValidationFlags::all(), self.capabilities);
-        validator.subgroup_stages(self.subgroup_stages);
-        validator.subgroup_operations(subgroup_operations);
-        validator
-    }
-
-    fn undecorate(&self, string: &str) -> String {
-        let undecor = self
-            .undecorate_regex
-            .replace_all(string, |caps: &regex::Captures| {
-                format!(
-                    "{}{}::{}",
-                    caps.get(1).map(|cc| cc.as_str()).unwrap_or(""),
-                    Self::decode(caps.get(3).unwrap().as_str()),
-                    caps.get(2).unwrap().as_str()
-                )
-            });
-
-        let undecor =
-            self.undecorate_override_regex
-                .replace_all(&undecor, |caps: &regex::Captures| {
-                    format!(
-                        "override fn {}::",
-                        Self::decode(caps.get(1).unwrap().as_str())
-                    )
-                });
-
-        undecor.to_string()
-    }
-
-    fn sanitize_and_set_auto_bindings(&mut self, source: &str) -> String {
-        let mut substituted_source = source.replace("\r\n", "\n").replace('\r', "\n");
-        if !substituted_source.ends_with('\n') {
-            substituted_source.push('\n');
-        }
-
-        // replace @binding(auto) with an incrementing index
-        struct AutoBindingReplacer<'a> {
-            auto: &'a mut u32,
-        }
-
-        impl<'a> regex::Replacer for AutoBindingReplacer<'a> {
-            fn replace_append(&mut self, _: &regex::Captures<'_>, dst: &mut String) {
-                dst.push_str(&format!("@binding({})", self.auto));
-                *self.auto += 1;
-            }
-        }
-
-        let substituted_source = self.auto_binding_regex.replace_all(
-            &substituted_source,
-            AutoBindingReplacer {
-                auto: &mut self.auto_binding_index,
-            },
-        );
-
-        substituted_source.into_owned()
-    }
-
-    fn naga_to_string(
-        &self,
-        naga_module: &mut naga::Module,
-        language: ShaderLanguage,
-        #[allow(unused)] header_for: &str, // Only used when GLSL is enabled
-    ) -> Result<String, ComposerErrorInner> {
-        // TODO: cache headers again
-        let info = self
-            .create_validator()
-            .validate(naga_module)
-            .map_err(ComposerErrorInner::HeaderValidationError)?;
-
-        match language {
-            ShaderLanguage::Wgsl => naga::back::wgsl::write_string(
-                naga_module,
-                &info,
-                naga::back::wgsl::WriterFlags::EXPLICIT_TYPES,
-            )
-            .map_err(ComposerErrorInner::WgslBackError),
-            #[cfg(feature = "glsl")]
-            ShaderLanguage::Glsl => {
-                let vec4 = naga_module.types.insert(
-                    naga::Type {
-                        name: None,
-                        inner: naga::TypeInner::Vector {
-                            size: naga::VectorSize::Quad,
-                            scalar: naga::Scalar::F32,
-                        },
-                    },
-                    naga::Span::UNDEFINED,
-                );
-                // add a dummy entry point for glsl headers
-                let dummy_entry_point = "dummy_module_entry_point".to_owned();
-                let func = naga::Function {
-                    name: Some(dummy_entry_point.clone()),
-                    arguments: Default::default(),
-                    result: Some(naga::FunctionResult {
-                        ty: vec4,
-                        binding: Some(naga::Binding::BuiltIn(naga::BuiltIn::Position {
-                            invariant: false,
-                        })),
-                    }),
-                    local_variables: Default::default(),
-                    expressions: Default::default(),
-                    named_expressions: Default::default(),
-                    body: Default::default(),
-                };
-                let ep = EntryPoint {
-                    name: dummy_entry_point.clone(),
-                    stage: naga::ShaderStage::Vertex,
-                    function: func,
-                    early_depth_test: None,
-                    workgroup_size: [0, 0, 0],
-                };
-
-                naga_module.entry_points.push(ep);
-
-                let info = self
-                    .create_validator()
-                    .validate(naga_module)
-                    .map_err(ComposerErrorInner::HeaderValidationError)?;
-
-                let mut string = String::new();
-                let options = naga::back::glsl::Options {
-                    version: naga::back::glsl::Version::Desktop(450),
-                    writer_flags: naga::back::glsl::WriterFlags::INCLUDE_UNUSED_ITEMS,
-                    ..Default::default()
-                };
-                let pipeline_options = naga::back::glsl::PipelineOptions {
-                    shader_stage: naga::ShaderStage::Vertex,
-                    entry_point: dummy_entry_point,
-                    multiview: None,
-                };
-                let mut writer = naga::back::glsl::Writer::new(
-                    &mut string,
-                    naga_module,
-                    &info,
-                    &options,
-                    &pipeline_options,
-                    naga::proc::BoundsCheckPolicies::default(),
-                )
-                .map_err(ComposerErrorInner::GlslBackError)?;
-
-                writer.write().map_err(ComposerErrorInner::GlslBackError)?;
-
-                // strip version decl and main() impl
-                let lines: Vec<_> = string.lines().collect();
-                let string = lines[1..lines.len() - 3].join("\n");
-                trace!("glsl header for {}:\n\"\n{:?}\n\"", header_for, string);
-
-                Ok(string)
-            }
-        }
-    }
-
-    // build naga module for a given shader_def configuration. builds a minimal self-contained module built against headers for imports
-    fn create_module_ir(
-        &self,
-        name: &str,
-        source: String,
-        language: ShaderLanguage,
-        imports: &[ImportDefinition],
-        shader_defs: &HashMap<String, ShaderDefValue>,
-    ) -> Result<IrBuildResult, ComposerError> {
-        debug!("creating IR for {} with defs: {:?}", name, shader_defs);
-
-        let mut module_string = match language {
-            ShaderLanguage::Wgsl => String::new(),
-            #[cfg(feature = "glsl")]
-            ShaderLanguage::Glsl => String::from("#version 450\n"),
-        };
-
-        let mut override_functions: IndexMap<String, Vec<String>> = IndexMap::default();
-        let mut added_imports: HashSet<String> = HashSet::new();
-        let mut header_module = DerivedModule::default();
-
-        for import in imports {
-            if added_imports.contains(&import.import) {
-                continue;
-            }
-            // add to header module
-            self.add_import(
-                &mut header_module,
-                import,
-                shader_defs,
-                true,
-                &mut added_imports,
-            );
-
-            // // we must have ensured these exist with Composer::ensure_imports()
-            trace!("looking for {}", import.import);
-            let import_module_set = self.module_sets.get(&import.import).unwrap();
-            trace!("with defs {:?}", shader_defs);
-            let module = import_module_set.get_module(shader_defs).unwrap();
-            trace!("ok");
-
-            // gather overrides
-            if !module.override_functions.is_empty() {
-                for (original, replacements) in &module.override_functions {
-                    match override_functions.entry(original.clone()) {
-                        indexmap::map::Entry::Occupied(o) => {
-                            let existing = o.into_mut();
-                            let new_replacements: Vec<_> = replacements
-                                .iter()
-                                .filter(|rep| !existing.contains(rep))
-                                .cloned()
-                                .collect();
-                            existing.extend(new_replacements);
-                        }
-                        indexmap::map::Entry::Vacant(v) => {
-                            v.insert(replacements.clone());
-                        }
-                    }
-                }
-            }
-        }
-
-        let composed_header = self
-            .naga_to_string(&mut header_module.into(), language, name)
-            .map_err(|inner| ComposerError {
-                inner,
-                source: ErrSource::Module {
-                    name: name.to_owned(),
-                    offset: 0,
-                    defs: shader_defs.clone(),
-                },
-            })?;
-        module_string.push_str(&composed_header);
-
-        let start_offset = module_string.len();
-
-        module_string.push_str(&source);
-
-        trace!(
-            "parsing {}: {}, header len {}, total len {}",
-            name,
-            module_string,
-            start_offset,
-            module_string.len()
-        );
-        let module = match language {
-            ShaderLanguage::Wgsl => naga::front::wgsl::parse_str(&module_string).map_err(|e| {
-                debug!("full err'd source file: \n---\n{}\n---", module_string);
-                ComposerError {
-                    inner: ComposerErrorInner::WgslParseError(e),
-                    source: ErrSource::Module {
-                        name: name.to_owned(),
-                        offset: start_offset,
-                        defs: shader_defs.clone(),
-                    },
-                }
-            })?,
-            #[cfg(feature = "glsl")]
-            ShaderLanguage::Glsl => naga::front::glsl::Frontend::default()
-                .parse(
-                    &naga::front::glsl::Options {
-                        stage: naga::ShaderStage::Vertex,
-                        defines: Default::default(),
-                    },
-                    &module_string,
-                )
-                .map_err(|e| {
-                    debug!("full err'd source file: \n---\n{}\n---", module_string);
-                    ComposerError {
-                        inner: ComposerErrorInner::GlslParseError(e),
-                        source: ErrSource::Module {
-                            name: name.to_owned(),
-                            offset: start_offset,
-                            defs: shader_defs.clone(),
-                        },
-                    }
-                })?,
-        };
-
-        Ok(IrBuildResult {
-            module,
-            start_offset,
-            override_functions,
-        })
-    }
-
-    // check that identifiers exported by a module do not get modified in string export
-    fn validate_identifiers(
-        source_ir: &naga::Module,
-        lang: ShaderLanguage,
-        header: &str,
-        module_decoration: &str,
-        owned_types: &HashSet<String>,
-    ) -> Result<(), ComposerErrorInner> {
-        // TODO: remove this once glsl front support is complete
-        #[cfg(feature = "glsl")]
-        if lang == ShaderLanguage::Glsl {
-            return Ok(());
-        }
-
-        let recompiled = match lang {
-            ShaderLanguage::Wgsl => naga::front::wgsl::parse_str(header).unwrap(),
-            #[cfg(feature = "glsl")]
-            ShaderLanguage::Glsl => naga::front::glsl::Frontend::default()
-                .parse(
-                    &naga::front::glsl::Options {
-                        stage: naga::ShaderStage::Vertex,
-                        defines: Default::default(),
-                    },
-                    &format!("{}\n{}", header, "void main() {}"),
-                )
-                .map_err(|e| {
-                    debug!("full err'd source file: \n---\n{header}\n---");
-                    ComposerErrorInner::GlslParseError(e)
-                })?,
-        };
-
-        let recompiled_types: IndexMap<_, _> = recompiled
-            .types
-            .iter()
-            .flat_map(|(h, ty)| ty.name.as_deref().map(|name| (name, h)))
-            .collect();
-        for (h, ty) in source_ir.types.iter() {
-            if let Some(name) = &ty.name {
-                let decorated_type_name = format!("{name}{module_decoration}");
-                if !owned_types.contains(&decorated_type_name) {
-                    continue;
-                }
-                match recompiled_types.get(decorated_type_name.as_str()) {
-                    Some(recompiled_h) => {
-                        if let naga::TypeInner::Struct { members, .. } = &ty.inner {
-                            let recompiled_ty = recompiled.types.get_handle(*recompiled_h).unwrap();
-                            let naga::TypeInner::Struct {
-                                members: recompiled_members,
-                                ..
-                            } = &recompiled_ty.inner
-                            else {
-                                panic!();
-                            };
-                            for (member, recompiled_member) in
-                                members.iter().zip(recompiled_members)
-                            {
-                                if member.name != recompiled_member.name {
-                                    return Err(ComposerErrorInner::InvalidIdentifier {
-                                        original: member.name.clone().unwrap_or_default(),
-                                        at: source_ir.types.get_span(h),
-                                    });
-                                }
-                            }
-                        }
-                    }
-                    None => {
-                        return Err(ComposerErrorInner::InvalidIdentifier {
-                            original: name.clone(),
-                            at: source_ir.types.get_span(h),
-                        })
-                    }
-                }
-            }
-        }
-
-        let recompiled_consts: HashSet<_> = recompiled
-            .constants
-            .iter()
-            .flat_map(|(_, c)| c.name.as_deref())
-            .filter(|name| name.ends_with(module_decoration))
-            .collect();
-        for (h, c) in source_ir.constants.iter() {
-            if let Some(name) = &c.name {
-                if name.ends_with(module_decoration) && !recompiled_consts.contains(name.as_str()) {
-                    return Err(ComposerErrorInner::InvalidIdentifier {
-                        original: name.clone(),
-                        at: source_ir.constants.get_span(h),
-                    });
-                }
-            }
-        }
-
-        let recompiled_globals: HashSet<_> = recompiled
-            .global_variables
-            .iter()
-            .flat_map(|(_, c)| c.name.as_deref())
-            .filter(|name| name.ends_with(module_decoration))
-            .collect();
-        for (h, gv) in source_ir.global_variables.iter() {
-            if let Some(name) = &gv.name {
-                if name.ends_with(module_decoration) && !recompiled_globals.contains(name.as_str())
-                {
-                    return Err(ComposerErrorInner::InvalidIdentifier {
-                        original: name.clone(),
-                        at: source_ir.global_variables.get_span(h),
-                    });
-                }
-            }
-        }
-
-        let recompiled_fns: HashSet<_> = recompiled
-            .functions
-            .iter()
-            .flat_map(|(_, c)| c.name.as_deref())
-            .filter(|name| name.ends_with(module_decoration))
-            .collect();
-        for (h, f) in source_ir.functions.iter() {
-            if let Some(name) = &f.name {
-                if name.ends_with(module_decoration) && !recompiled_fns.contains(name.as_str()) {
-                    return Err(ComposerErrorInner::InvalidIdentifier {
-                        original: name.clone(),
-                        at: source_ir.functions.get_span(h),
-                    });
-                }
-            }
-        }
-
-        Ok(())
-    }
-
-    // build a ComposableModule from a ComposableModuleDefinition, for a given set of shader defs
-    // - build the naga IR (against headers)
-    // - record any types/vars/constants/functions that are defined within this module
-    // - build headers for each supported language
-    #[allow(clippy::too_many_arguments)]
-    fn create_composable_module(
-        &mut self,
-        module_definition: &ComposableModuleDefinition,
-        module_decoration: String,
-        shader_defs: &HashMap<String, ShaderDefValue>,
-        create_headers: bool,
-        demote_entrypoints: bool,
-        source: &str,
-        imports: Vec<ImportDefWithOffset>,
-    ) -> Result<ComposableModule, ComposerError> {
-        let mut imports: Vec<_> = imports
-            .into_iter()
-            .map(|import_with_offset| import_with_offset.definition)
-            .collect();
-        imports.extend(module_definition.additional_imports.to_vec());
-
-        trace!(
-            "create composable module {}: source len {}",
-            module_definition.name,
-            source.len()
-        );
-
-        // record virtual/overridable functions
-        let mut virtual_functions: HashSet<String> = Default::default();
-        let source = self
-            .virtual_fn_regex
-            .replace_all(source, |cap: &regex::Captures| {
-                let target_function = cap.get(2).unwrap().as_str().to_owned();
-
-                let replacement_str = format!(
-                    "{}fn {}{}(",
-                    " ".repeat(cap.get(1).unwrap().range().len() - 3),
-                    target_function,
-                    " ".repeat(cap.get(3).unwrap().range().len()),
-                );
-
-                virtual_functions.insert(target_function);
-
-                replacement_str
-            });
-
-        // record and rename override functions
-        let mut local_override_functions: IndexMap<String, String> = Default::default();
-
-        #[cfg(not(feature = "override_any"))]
-        let mut override_error = None;
-
-        let source =
-            self.override_fn_regex
-                .replace_all(&source, |cap: &regex::Captures| {
-                    let target_module = cap.get(3).unwrap().as_str().to_owned();
-                    let target_function = cap.get(2).unwrap().as_str().to_owned();
-
-                    #[cfg(not(feature = "override_any"))]
-                    {
-                        let wrap_err = |inner: ComposerErrorInner| -> ComposerError {
-                            ComposerError {
-                                inner,
-                                source: ErrSource::Module {
-                                    name: module_definition.name.to_owned(),
-                                    offset: 0,
-                                    defs: shader_defs.clone(),
-                                },
-                            }
-                        };
-
-                        // ensure overrides are applied to virtual functions
-                        let raw_module_name = Self::decode(&target_module);
-                        let module_set = self.module_sets.get(&raw_module_name);
-
-                        match module_set {
-                            None => {
-                                // TODO this should be unreachable?
-                                let pos = cap.get(3).unwrap().start();
-                                override_error = Some(wrap_err(
-                                    ComposerErrorInner::ImportNotFound(raw_module_name, pos),
-                                ));
-                            }
-                            Some(module_set) => {
-                                let module = module_set.get_module(shader_defs).unwrap();
-                                if !module.virtual_functions.contains(&target_function) {
-                                    let pos = cap.get(2).unwrap().start();
-                                    override_error =
-                                        Some(wrap_err(ComposerErrorInner::OverrideNotVirtual {
-                                            name: target_function.clone(),
-                                            pos,
-                                        }));
-                                }
-                            }
-                        }
-                    }
-
-                    let base_name = format!(
-                        "{}{}{}{}",
-                        target_function.as_str(),
-                        DECORATION_PRE,
-                        target_module.as_str(),
-                        DECORATION_POST,
-                    );
-                    let rename = format!(
-                        "{}{}{}{}",
-                        target_function.as_str(),
-                        DECORATION_OVERRIDE_PRE,
-                        target_module.as_str(),
-                        DECORATION_POST,
-                    );
-
-                    let replacement_str = format!(
-                        "{}fn {}{}(",
-                        " ".repeat(cap.get(1).unwrap().range().len() - 3),
-                        rename,
-                        " ".repeat(cap.get(4).unwrap().range().len()),
-                    );
-
-                    local_override_functions.insert(rename, base_name);
-
-                    replacement_str
-                })
-                .to_string();
-
-        #[cfg(not(feature = "override_any"))]
-        if let Some(err) = override_error {
-            return Err(err);
-        }
-
-        trace!("local overrides: {:?}", local_override_functions);
-        trace!(
-            "create composable module {}: source len {}",
-            module_definition.name,
-            source.len()
-        );
-
-        let IrBuildResult {
-            module: mut source_ir,
-            start_offset,
-            mut override_functions,
-        } = self.create_module_ir(
-            &module_definition.name,
-            source,
-            module_definition.language,
-            &imports,
-            shader_defs,
-        )?;
-
-        // from here on errors need to be reported using the modified source with start_offset
-        let wrap_err = |inner: ComposerErrorInner| -> ComposerError {
-            ComposerError {
-                inner,
-                source: ErrSource::Module {
-                    name: module_definition.name.to_owned(),
-                    offset: start_offset,
-                    defs: shader_defs.clone(),
-                },
-            }
-        };
-
-        // add our local override to the total set of overrides for the given function
-        for (rename, base_name) in &local_override_functions {
-            override_functions
-                .entry(base_name.clone())
-                .or_default()
-                .push(format!("{rename}{module_decoration}"));
-        }
-
-        // rename and record owned items (except types which can't be mutably accessed)
-        let mut owned_constants = IndexMap::new();
-        for (h, c) in source_ir.constants.iter_mut() {
-            if let Some(name) = c.name.as_mut() {
-                if !name.contains(DECORATION_PRE) {
-                    *name = format!("{name}{module_decoration}");
-                    owned_constants.insert(name.clone(), h);
-                }
-            }
-        }
-
-        // These are naga/wgpu's pipeline override constants, not naga_oil's overrides
-        let mut owned_pipeline_overrides = IndexMap::new();
-        for (h, po) in source_ir.overrides.iter_mut() {
-            if let Some(name) = po.name.as_mut() {
-                if !name.contains(DECORATION_PRE) {
-                    *name = format!("{name}{module_decoration}");
-                    owned_pipeline_overrides.insert(name.clone(), h);
-                }
-            }
-        }
-
-        let mut owned_vars = IndexMap::new();
-        for (h, gv) in source_ir.global_variables.iter_mut() {
-            if let Some(name) = gv.name.as_mut() {
-                if !name.contains(DECORATION_PRE) {
-                    *name = format!("{name}{module_decoration}");
-
-                    owned_vars.insert(name.clone(), h);
-                }
-            }
-        }
-
-        let mut owned_functions = IndexMap::new();
-        for (h_f, f) in source_ir.functions.iter_mut() {
-            if let Some(name) = f.name.as_mut() {
-                if !name.contains(DECORATION_PRE) {
-                    *name = format!("{name}{module_decoration}");
-
-                    // create dummy header function
-                    let header_function = naga::Function {
-                        name: Some(name.clone()),
-                        arguments: f.arguments.to_vec(),
-                        result: f.result.clone(),
-                        local_variables: Default::default(),
-                        expressions: Default::default(),
-                        named_expressions: Default::default(),
-                        body: Default::default(),
-                    };
-
-                    // record owned function
-                    owned_functions.insert(name.clone(), (Some(h_f), header_function));
-                }
-            }
-        }
-
-        if demote_entrypoints {
-            // make normal functions out of the source entry points
-            for ep in &mut source_ir.entry_points {
-                ep.function.name = Some(format!(
-                    "{}{}",
-                    ep.function.name.as_deref().unwrap_or("main"),
-                    module_decoration,
-                ));
-                let header_function = naga::Function {
-                    name: ep.function.name.clone(),
-                    arguments: ep
-                        .function
-                        .arguments
-                        .iter()
-                        .cloned()
-                        .map(|arg| naga::FunctionArgument {
-                            name: arg.name,
-                            ty: arg.ty,
-                            binding: None,
-                        })
-                        .collect(),
-                    result: ep.function.result.clone().map(|res| naga::FunctionResult {
-                        ty: res.ty,
-                        binding: None,
-                    }),
-                    local_variables: Default::default(),
-                    expressions: Default::default(),
-                    named_expressions: Default::default(),
-                    body: Default::default(),
-                };
-
-                owned_functions.insert(ep.function.name.clone().unwrap(), (None, header_function));
-            }
-        };
-
-        let mut module_builder = DerivedModule::default();
-        let mut header_builder = DerivedModule::default();
-        module_builder.set_shader_source(&source_ir, 0);
-        header_builder.set_shader_source(&source_ir, 0);
-
-        let mut owned_types = HashSet::new();
-        for (h, ty) in source_ir.types.iter() {
-            if let Some(name) = &ty.name {
-                // we need to exclude autogenerated struct names, i.e. those that begin with "__"
-                // "__" is a reserved prefix for naga so user variables cannot use it.
-                if !name.contains(DECORATION_PRE) && !name.starts_with("__") {
-                    let name = format!("{name}{module_decoration}");
-                    owned_types.insert(name.clone());
-                    // copy and rename types
-                    module_builder.rename_type(&h, Some(name.clone()));
-                    header_builder.rename_type(&h, Some(name));
-                    continue;
-                }
-            }
-
-            // copy all required types
-            module_builder.import_type(&h);
-        }
-
-        // copy owned types into header and module
-        for h in owned_constants.values() {
-            header_builder.import_const(h);
-            module_builder.import_const(h);
-        }
-
-        for h in owned_pipeline_overrides.values() {
-            header_builder.import_pipeline_override(h);
-            module_builder.import_pipeline_override(h);
-        }
-
-        for h in owned_vars.values() {
-            header_builder.import_global(h);
-            module_builder.import_global(h);
-        }
-
-        // only stubs of owned functions into the header
-        for (h_f, f) in owned_functions.values() {
-            let span = h_f
-                .map(|h_f| source_ir.functions.get_span(h_f))
-                .unwrap_or(naga::Span::UNDEFINED);
-            header_builder.import_function(f, span); // header stub function
-        }
-        // all functions into the module (note source_ir only contains stubs for imported functions)
-        for (h_f, f) in source_ir.functions.iter() {
-            let span = source_ir.functions.get_span(h_f);
-            module_builder.import_function(f, span);
-        }
-        // // including entry points as vanilla functions if required
-        if demote_entrypoints {
-            for ep in &source_ir.entry_points {
-                let mut f = ep.function.clone();
-                f.arguments = f
-                    .arguments
-                    .into_iter()
-                    .map(|arg| naga::FunctionArgument {
-                        name: arg.name,
-                        ty: arg.ty,
-                        binding: None,
-                    })
-                    .collect();
-                f.result = f.result.map(|res| naga::FunctionResult {
-                    ty: res.ty,
-                    binding: None,
-                });
-
-                module_builder.import_function(&f, naga::Span::UNDEFINED);
-                // todo figure out how to get span info for entrypoints
-            }
-        }
-
-        let module_ir = module_builder.into_module_with_entrypoints();
-        let mut header_ir: naga::Module = header_builder.into();
-
-        if self.validate && create_headers {
-            // check that identifiers haven't been renamed
-            #[allow(clippy::single_element_loop)]
-            for language in [
-                ShaderLanguage::Wgsl,
-                #[cfg(feature = "glsl")]
-                ShaderLanguage::Glsl,
-            ] {
-                let header = self
-                    .naga_to_string(&mut header_ir, language, &module_definition.name)
-                    .map_err(wrap_err)?;
-                Self::validate_identifiers(
-                    &source_ir,
-                    language,
-                    &header,
-                    &module_decoration,
-                    &owned_types,
-                )
-                .map_err(wrap_err)?;
-            }
-        }
-
-        let composable_module = ComposableModule {
-            decorated_name: module_decoration,
-            imports,
-            owned_types,
-            owned_constants: owned_constants.into_keys().collect(),
-            owned_vars: owned_vars.into_keys().collect(),
-            owned_functions: owned_functions.into_keys().collect(),
-            virtual_functions,
-            override_functions,
-            module_ir,
-            header_ir,
-            start_offset,
-        };
-
-        Ok(composable_module)
-    }
-
-    // shunt all data owned by a composable into a derived module
-    fn add_composable_data<'a>(
-        derived: &mut DerivedModule<'a>,
-        composable: &'a ComposableModule,
-        items: Option<&Vec<String>>,
-        span_offset: usize,
-        header: bool,
-    ) {
-        let items: Option<HashSet<String>> = items.map(|items| {
-            items
-                .iter()
-                .map(|item| format!("{}{}", item, composable.decorated_name))
-                .collect()
-        });
-        let items = items.as_ref();
-
-        let source_ir = match header {
-            true => &composable.header_ir,
-            false => &composable.module_ir,
-        };
-
-        derived.set_shader_source(source_ir, span_offset);
-
-        for (h, ty) in source_ir.types.iter() {
-            if let Some(name) = &ty.name {
-                if composable.owned_types.contains(name)
-                    && items.map_or(true, |items| items.contains(name))
-                {
-                    derived.import_type(&h);
-                }
-            }
-        }
-
-        for (h, c) in source_ir.constants.iter() {
-            if let Some(name) = &c.name {
-                if composable.owned_constants.contains(name)
-                    && items.map_or(true, |items| items.contains(name))
-                {
-                    derived.import_const(&h);
-                }
-            }
-        }
-
-        for (h, po) in source_ir.overrides.iter() {
-            if let Some(name) = &po.name {
-                if composable.owned_functions.contains(name)
-                    && items.map_or(true, |items| items.contains(name))
-                {
-                    derived.import_pipeline_override(&h);
-                }
-            }
-        }
-
-        for (h, v) in source_ir.global_variables.iter() {
-            if let Some(name) = &v.name {
-                if composable.owned_vars.contains(name)
-                    && items.map_or(true, |items| items.contains(name))
-                {
-                    derived.import_global(&h);
-                }
-            }
-        }
-
-        for (h_f, f) in source_ir.functions.iter() {
-            if let Some(name) = &f.name {
-                if composable.owned_functions.contains(name)
-                    && (items.map_or(true, |items| items.contains(name))
-                        || composable
-                            .override_functions
-                            .values()
-                            .any(|v| v.contains(name)))
-                {
-                    let span = composable.module_ir.functions.get_span(h_f);
-                    derived.import_function_if_new(f, span);
-                }
-            }
-        }
-
-        derived.clear_shader_source();
-    }
-
-    // add an import (and recursive imports) into a derived module
-    fn add_import<'a>(
-        &'a self,
-        derived: &mut DerivedModule<'a>,
-        import: &ImportDefinition,
-        shader_defs: &HashMap<String, ShaderDefValue>,
-        header: bool,
-        already_added: &mut HashSet<String>,
-    ) {
-        if already_added.contains(&import.import) {
-            trace!("skipping {}, already added", import.import);
-            return;
-        }
-
-        let import_module_set = self.module_sets.get(&import.import).unwrap();
-        let module = import_module_set.get_module(shader_defs).unwrap();
-
-        for import in &module.imports {
-            self.add_import(derived, import, shader_defs, header, already_added);
-        }
-
-        Self::add_composable_data(
-            derived,
-            module,
-            Some(&import.items),
-            import_module_set.module_index << SPAN_SHIFT,
-            header,
-        );
-    }
-
-    fn ensure_import(
-        &mut self,
-        module_set: &ComposableModuleDefinition,
-        shader_defs: &HashMap<String, ShaderDefValue>,
-    ) -> Result<ComposableModule, ComposerError> {
-        let PreprocessOutput {
-            preprocessed_source,
-            imports,
-        } = self
-            .preprocessor
-            .preprocess(&module_set.sanitized_source, shader_defs, self.validate)
-            .map_err(|inner| ComposerError {
-                inner,
-                source: ErrSource::Module {
-                    name: module_set.name.to_owned(),
-                    offset: 0,
-                    defs: shader_defs.clone(),
-                },
-            })?;
-
-        self.ensure_imports(imports.iter().map(|import| &import.definition), shader_defs)?;
-        self.ensure_imports(&module_set.additional_imports, shader_defs)?;
-
-        self.create_composable_module(
-            module_set,
-            Self::decorate(&module_set.name),
-            shader_defs,
-            true,
-            true,
-            &preprocessed_source,
-            imports,
-        )
-    }
-
-    // build required ComposableModules for a given set of shader_defs
-    fn ensure_imports<'a>(
-        &mut self,
-        imports: impl IntoIterator<Item = &'a ImportDefinition>,
-        shader_defs: &HashMap<String, ShaderDefValue>,
-    ) -> Result<(), ComposerError> {
-        for ImportDefinition { import, .. } in imports.into_iter() {
-            // we've already ensured imports exist when they were added
-            let module_set = self.module_sets.get(import).unwrap();
-            if module_set.get_module(shader_defs).is_some() {
-                continue;
-            }
-
-            // we need to build the module
-            // take the set so we can recurse without borrowing
-            let (set_key, mut module_set) = self.module_sets.remove_entry(import).unwrap();
-
-            match self.ensure_import(&module_set, shader_defs) {
-                Ok(module) => {
-                    module_set.insert_module(shader_defs, module);
-                    self.module_sets.insert(set_key, module_set);
-                }
-                Err(e) => {
-                    self.module_sets.insert(set_key, module_set);
-                    return Err(e);
-                }
-            }
-        }
-
-        Ok(())
-    }
-}
-
->>>>>>> 7031ca18
 #[derive(Default)]
 pub struct ComposableModuleDescriptor<'a> {
     pub source: &'a str,
